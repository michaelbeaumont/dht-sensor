--- conflicted
+++ resolved
@@ -20,30 +20,15 @@
 pub trait InputOutputPin<E>: InputPin<Error = E> + OutputPin<Error = E> {}
 impl<T, E> InputOutputPin<E> for T where T: InputPin<Error = E> + OutputPin<Error = E> {}
 
-<<<<<<< HEAD
-fn read_bit<D, E>(delay: &mut D, pin: &impl InputPin<Error = E>) -> Result<bool, DhtError<E>>
-where
-    D: DelayUs<u8>,
-{
+fn read_bit<E>(delay: &mut dyn Delay, pin: &impl InputPin<Error = E>) -> Result<bool, DhtError<E>> {
     wait_until_timeout(delay, || pin.is_high(), 100)?;
-=======
-fn read_bit<E>(delay: &mut dyn Delay, pin: &impl InputPin<Error = E>) -> Result<bool, E> {
-    while pin.is_low()? {}
->>>>>>> c18aaea8
     delay.delay_us(35u8);
     let high = pin.is_high()?;
     wait_until_timeout(delay, || pin.is_low(), 100)?;
     Ok(high)
 }
 
-<<<<<<< HEAD
-fn read_byte<D, E>(delay: &mut D, pin: &impl InputPin<Error = E>) -> Result<u8, DhtError<E>>
-where
-    D: DelayUs<u8>,
-{
-=======
-fn read_byte<E>(delay: &mut dyn Delay, pin: &impl InputPin<Error = E>) -> Result<u8, E> {
->>>>>>> c18aaea8
+fn read_byte<E>(delay: &mut dyn Delay, pin: &impl InputPin<Error = E>) -> Result<u8, DhtError<E>> {
     let mut byte: u8 = 0;
     for i in 0..8 {
         let bit_mask = 1 << (7 - (i % 8));
@@ -79,9 +64,12 @@
 }
 
 /// Wait until the given function returns true or the timeout is reached.
-fn wait_until_timeout<E, D, F>(delay: &mut D, func: F, timeout_us: u8) -> Result<(), DhtError<E>>
+fn wait_until_timeout<E, F>(
+    delay: &mut dyn Delay,
+    func: F,
+    timeout_us: u8,
+) -> Result<(), DhtError<E>>
 where
-    D: DelayUs<u8>,
     F: Fn() -> Result<bool, E>,
 {
     for _ in 0..timeout_us {
